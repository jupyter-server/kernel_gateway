--- conflicted
+++ resolved
@@ -64,11 +64,7 @@
 
 test: test-python3 ## Run tests on Python 3 in a docker container
 
-<<<<<<< HEAD
-test-python2: PRE_CMD:=source activate python2; pip install requests nose;
-=======
 test-python2: PRE_CMD:=source activate python2;
->>>>>>> f58594c6
 test-python2: _test ## Run tests on Python 2 in a docker container
 
 test-python3: _test
